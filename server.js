--- conflicted
+++ resolved
@@ -1,227 +1,220 @@
-const express = require("express");
-const cors = require("cors");
-const path = require("path");
-const mongoose = require("mongoose");
-const dotenv = require("dotenv");
-dotenv.config();
-
-const app = express();
-
-// Middlewares
-app.use(cors());
-app.use(express.json());
-app.use(express.urlencoded({ extended: true }));
-app.use("/images", express.static(path.join(__dirname, "images")));
-
-// ✅ الاتصال بقاعدة البيانات مع تحسينات
-mongoose.connect(process.env.MONGO_URI, {
-  useNewUrlParser: true,
-  useUnifiedTopology: true,
-  serverSelectionTimeoutMS: 5000,
-})
-  .then(() => console.log("✅ Connected to MongoDB"))
-  .catch((err) => {
-    console.error("❌ MongoDB connection error:", err);
-    process.exit(1);
-  });
-
-// ✅ Schemas مع تحسينات
-const productSchema = new mongoose.Schema({
-  name: { type: String, required: true, trim: true },
-  price: { type: Number, required: true, min: 0 },
-  imageUrl: { type: String, required: true, trim: true },
-  category: { type: String, required: true, trim: true },
-}, { timestamps: true });
-
-const cartItemSchema = new mongoose.Schema({
-  id: { type: Number, required: true },
-  title: { type: String, required: true },
-  price: { type: String, required: true },
-  quantity: { type: Number, required: true, min: 1 },
-});
-
-const orderSchema = new mongoose.Schema({
-  customer: {
-    name: { type: String, required: true, trim: true },
-    address: { type: String, required: true, trim: true },
-    phone: { type: String, required: true, trim: true },
-    notes: { type: String, trim: true },
-  },
-  cart: [cartItemSchema],
-  total: { type: Number, required: true, min: 0 },
-  status: { type: String, default: "pending", enum: ["pending", "processing", "completed", "cancelled"] },
-  date: { type: Date, default: Date.now }
-});
-
-const BestProduct = mongoose.model("BestProduct", productSchema);
-const AllProduct = mongoose.model("AllProduct", productSchema);
-const Collection = mongoose.model("Collection", productSchema);
-const BestSeller = mongoose.model("BestSeller", productSchema);
-const Order = mongoose.model("Order", orderSchema);
-
-// ✅ Middleware للتحقق من الصلاحيات (يمكن تطويره)
-const authenticate = (req, res, next) => {
-  // هنا يمكن إضافة منطق المصادقة
-  next();
-};
-
-// ✅ Middleware للتحقق من صحة البيانات
-const validateProduct = (req, res, next) => {
-  const { name, price, imageUrl, category } = req.body;
-  if (!name || !price || !imageUrl || !category) {
-    return res.status(400).json({ error: "جميع الحقول مطلوبة" });
-  }
-  if (isNaN(price)) {
-    return res.status(400).json({ error: "السعر يجب أن يكون رقماً" });
-  }
-  next();
-};
-
-// ✅ دالة مساعدة لمعالجة الأخطاء
-const handleErrors = (res, error) => {
-  console.error(error);
-  res.status(500).json({ error: "حدث خطأ في الخادم" });
-};
-
-// ✅ إنشاء نقاط النهاية بطريقة أكثر تنظيماً
-const createProductEndpoints = (model, route) => {
-  // الحصول على جميع المنتجات
-  app.get(`/${route}`, async (req, res) => {
-    try {
-      const data = await model.find();
-      res.json(data);
-    } catch (error) {
-      handleErrors(res, error);
-    }
-  });
-
-  // إضافة منتج جديد
-  app.post(`/${route}`, authenticate, validateProduct, async (req, res) => {
-    try {
-      const product = new model(req.body);
-      await product.save();
-      res.status(201).json(product);
-    } catch (error) {
-      handleErrors(res, error);
-    }
-  });
-
-  // حذف منتج
-  app.delete(`/${route}/:id`, authenticate, async (req, res) => {
-    try {
-      const deleted = await model.findByIdAndDelete(req.params.id);
-      if (!deleted) {
-        return res.status(404).json({ error: "المنتج غير موجود" });
-      }
-      res.sendStatus(204);
-    } catch (error) {
-      handleErrors(res, error);
-    }
-  });
-};
-
-// إنشاء نقاط النهاية لكل نوع منتج
-createProductEndpoints(BestProduct, "bestproduct");
-createProductEndpoints(AllProduct, "allproducts");
-createProductEndpoints(Collection, "collections");
-createProductEndpoints(BestSeller, "bestseller");
-
-// ✅ Endpoints للطلبات (Orders) مع تحسينات
-
-// عرض كل الطلبات مع مصادقة
-app.get("/orders", authenticate, async (req, res) => {
-  try {
-    const orders = await Order.find().sort({ date: -1 });
-    res.json(orders);
-  } catch (error) {
-    handleErrors(res, error);
-  }
-});
-
-// إنشاء طلب جديد مع تحقق من البيانات
-app.post("/orders", async (req, res) => {
-  try {
-    const { customer, cart, total } = req.body;
-    
-    if (!customer || !customer.name || !customer.address || !customer.phone) {
-      return res.status(400).json({ error: "بيانات العميل مطلوبة" });
-    }
-    
-    if (!cart || !cart.length) {
-      return res.status(400).json({ error: "سلة الشراء فارغة" });
-    }
-    
-    if (!total || isNaN(total) || total <= 0) {
-      return res.status(400).json({ error: "المجموع غير صالح" });
-    }
-
-    const order = new Order(req.body);
-    await order.save();
-    res.status(201).json(order);
-  } catch (error) {
-    handleErrors(res, error);
-  }
-});
-
-// تحديث حالة الطلب مع مصادقة وتحقق
-app.put("/orders/:id", authenticate, async (req, res) => {
-  try {
-    const { status } = req.body;
-    const validStatuses = ["pending", "processing", "completed", "cancelled"];
-    
-    if (!status || !validStatuses.includes(status)) {
-      return res.status(400).json({ error: "حالة الطلب غير صالحة" });
-    }
-
-    const updated = await Order.findByIdAndUpdate(
-      req.params.id,
-      { status },
-      { new: true, runValidators: true }
-    );
-    
-    if (!updated) {
-      return res.status(404).json({ error: "الطلب غير موجود" });
-    }
-    
-    res.json(updated);
-  } catch (error) {
-    handleErrors(res, error);
-  }
-});
-
-// حذف طلب مع مصادقة
-app.delete("/orders/:id", authenticate, async (req, res) => {
-  try {
-    const deleted = await Order.findByIdAndDelete(req.params.id);
-    if (!deleted) {
-      return res.status(404).json({ error: "الطلب غير موجود" });
-    }
-    res.sendStatus(204);
-  } catch (error) {
-    handleErrors(res, error);
-  }
-});
-
-// ✅ تشغيل السيرفر
-app.get("/", (req, res) => {
-  res.send("🔥 ASH API is running!");
-});
-
-// معالجة المسارات غير المعرفة
-app.use((req, res) => {
-  res.status(404).json({ error: "مسار غير موجود" });
-});
-
-<<<<<<< HEAD
-// ✅ تشغيل السيرفر
-app.get("/", (req, res) => {
-  res.send("🔥 ASH API is running!");
-});
-
-=======
->>>>>>> 73833c33
-const PORT = process.env.PORT || 5000;
-app.listen(PORT, () => {
-  console.log(`✅ Server running on port ${PORT}`);
-});
-
+const express = require("express");
+const cors = require("cors");
+const path = require("path");
+const mongoose = require("mongoose");
+const dotenv = require("dotenv");
+dotenv.config();
+
+const app = express();
+
+// Middlewares
+app.use(cors());
+app.use(express.json());
+app.use(express.urlencoded({ extended: true }));
+app.use("/images", express.static(path.join(__dirname, "images")));
+
+// ✅ الاتصال بقاعدة البيانات مع تحسينات
+mongoose.connect(process.env.MONGO_URI, {
+  useNewUrlParser: true,
+  useUnifiedTopology: true,
+  serverSelectionTimeoutMS: 5000,
+})
+  .then(() => console.log("✅ Connected to MongoDB"))
+  .catch((err) => {
+    console.error("❌ MongoDB connection error:", err);
+    process.exit(1);
+  });
+
+// ✅ Schemas مع تحسينات
+const productSchema = new mongoose.Schema({
+  name: { type: String, required: true, trim: true },
+  price: { type: Number, required: true, min: 0 },
+  imageUrl: { type: String, required: true, trim: true },
+  category: { type: String, required: true, trim: true },
+}, { timestamps: true });
+
+const cartItemSchema = new mongoose.Schema({
+  id: { type: Number, required: true },
+  title: { type: String, required: true },
+  price: { type: String, required: true },
+  quantity: { type: Number, required: true, min: 1 },
+});
+
+const orderSchema = new mongoose.Schema({
+  customer: {
+    name: { type: String, required: true, trim: true },
+    address: { type: String, required: true, trim: true },
+    phone: { type: String, required: true, trim: true },
+    notes: { type: String, trim: true },
+  },
+  cart: [cartItemSchema],
+  total: { type: Number, required: true, min: 0 },
+  status: { type: String, default: "pending", enum: ["pending", "processing", "completed", "cancelled"] },
+  date: { type: Date, default: Date.now }
+});
+
+const BestProduct = mongoose.model("BestProduct", productSchema);
+const AllProduct = mongoose.model("AllProduct", productSchema);
+const Collection = mongoose.model("Collection", productSchema);
+const BestSeller = mongoose.model("BestSeller", productSchema);
+const Order = mongoose.model("Order", orderSchema);
+
+// ✅ Middleware للتحقق من الصلاحيات (يمكن تطويره)
+const authenticate = (req, res, next) => {
+  // هنا يمكن إضافة منطق المصادقة
+  next();
+};
+
+// ✅ Middleware للتحقق من صحة البيانات
+const validateProduct = (req, res, next) => {
+  const { name, price, imageUrl, category } = req.body;
+  if (!name || !price || !imageUrl || !category) {
+    return res.status(400).json({ error: "جميع الحقول مطلوبة" });
+  }
+  if (isNaN(price)) {
+    return res.status(400).json({ error: "السعر يجب أن يكون رقماً" });
+  }
+  next();
+};
+
+// ✅ دالة مساعدة لمعالجة الأخطاء
+const handleErrors = (res, error) => {
+  console.error(error);
+  res.status(500).json({ error: "حدث خطأ في الخادم" });
+};
+
+// ✅ إنشاء نقاط النهاية بطريقة أكثر تنظيماً
+const createProductEndpoints = (model, route) => {
+  // الحصول على جميع المنتجات
+  app.get(`/${route}`, async (req, res) => {
+    try {
+      const data = await model.find();
+      res.json(data);
+    } catch (error) {
+      handleErrors(res, error);
+    }
+  });
+
+  // إضافة منتج جديد
+  app.post(`/${route}`, authenticate, validateProduct, async (req, res) => {
+    try {
+      const product = new model(req.body);
+      await product.save();
+      res.status(201).json(product);
+    } catch (error) {
+      handleErrors(res, error);
+    }
+  });
+
+  // حذف منتج
+  app.delete(`/${route}/:id`, authenticate, async (req, res) => {
+    try {
+      const deleted = await model.findByIdAndDelete(req.params.id);
+      if (!deleted) {
+        return res.status(404).json({ error: "المنتج غير موجود" });
+      }
+      res.sendStatus(204);
+    } catch (error) {
+      handleErrors(res, error);
+    }
+  });
+};
+
+// إنشاء نقاط النهاية لكل نوع منتج
+createProductEndpoints(BestProduct, "bestproduct");
+createProductEndpoints(AllProduct, "allproducts");
+createProductEndpoints(Collection, "collections");
+createProductEndpoints(BestSeller, "bestseller");
+
+// ✅ Endpoints للطلبات (Orders) مع تحسينات
+
+// عرض كل الطلبات مع مصادقة
+app.get("/orders", authenticate, async (req, res) => {
+  try {
+    const orders = await Order.find().sort({ date: -1 });
+    res.json(orders);
+  } catch (error) {
+    handleErrors(res, error);
+  }
+});
+
+// إنشاء طلب جديد مع تحقق من البيانات
+app.post("/orders", async (req, res) => {
+  try {
+    const { customer, cart, total } = req.body;
+    
+    if (!customer || !customer.name || !customer.address || !customer.phone) {
+      return res.status(400).json({ error: "بيانات العميل مطلوبة" });
+    }
+    
+    if (!cart || !cart.length) {
+      return res.status(400).json({ error: "سلة الشراء فارغة" });
+    }
+    
+    if (!total || isNaN(total) || total <= 0) {
+      return res.status(400).json({ error: "المجموع غير صالح" });
+    }
+
+    const order = new Order(req.body);
+    await order.save();
+    res.status(201).json(order);
+  } catch (error) {
+    handleErrors(res, error);
+  }
+});
+
+// تحديث حالة الطلب مع مصادقة وتحقق
+app.put("/orders/:id", authenticate, async (req, res) => {
+  try {
+    const { status } = req.body;
+    const validStatuses = ["pending", "processing", "completed", "cancelled"];
+    
+    if (!status || !validStatuses.includes(status)) {
+      return res.status(400).json({ error: "حالة الطلب غير صالحة" });
+    }
+
+    const updated = await Order.findByIdAndUpdate(
+      req.params.id,
+      { status },
+      { new: true, runValidators: true }
+    );
+    
+    if (!updated) {
+      return res.status(404).json({ error: "الطلب غير موجود" });
+    }
+    
+    res.json(updated);
+  } catch (error) {
+    handleErrors(res, error);
+  }
+});
+
+// حذف طلب مع مصادقة
+app.delete("/orders/:id", authenticate, async (req, res) => {
+  try {
+    const deleted = await Order.findByIdAndDelete(req.params.id);
+    if (!deleted) {
+      return res.status(404).json({ error: "الطلب غير موجود" });
+    }
+    res.sendStatus(204);
+  } catch (error) {
+    handleErrors(res, error);
+  }
+});
+
+// ✅ تشغيل السيرفر
+app.get("/", (req, res) => {
+  res.send("🔥 ASH API is running!");
+});
+
+
+// معالجة المسارات غير المعرفة
+app.use((req, res) => {
+  res.status(404).json({ error: "مسار غير موجود" });
+});
+
+const PORT = process.env.PORT || 5000;
+app.listen(PORT, () => {
+  console.log(`✅ Server running on port ${PORT}`);
+});
+